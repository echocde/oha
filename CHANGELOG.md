--- conflicted
+++ resolved
@@ -1,10 +1,7 @@
 # Unreleased
 
-<<<<<<< HEAD
 - Support Ipv6 host #181
-=======
 - Print min, max, average and pXX for Requests per second in JSON output like bombardier #177
->>>>>>> 46828aa1
 - Add JSON Output #169
 - Fix QPS control to send with correct rate for first 1 sec
 - Make histogram compatible to hey
